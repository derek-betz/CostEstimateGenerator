"""
Parse processed design memo summaries to extract recommended unit prices.

This module inspects the structured JSON outputs produced by the memo parser
and derives pay-item level price guidance when the memo text explicitly calls
out a unit price (e.g. "unit price of $2.22 per SYS").  The extracted guidance
is cached in-memory so downstream pricing routines can apply memo-directed
estimates without reparsing files on every lookup.
"""

from __future__ import annotations

import json
import math
import re
from dataclasses import dataclass
from datetime import datetime
from functools import lru_cache
from pathlib import Path
from typing import Dict, Iterable, List, Optional, Tuple

from .bidtabs_io import normalize_item_code

DEFAULT_PROCESSED_DIRECTORY = Path("references/memos/processed")

PRICE_PATTERN = re.compile(
    r"(?:unit\s+price|price)\s*(?:of|as|is)?\s*\$?\s*(?P<value>[0-9][0-9,]*(?:\.[0-9]+)?)",
    re.IGNORECASE,
)
FALLBACK_DOLLAR_PATTERN = re.compile(r"\$\s*(?P<value>[0-9][0-9,]*(?:\.[0-9]+)?)")
CODE_PATTERN = re.compile(r"\b\d{3}-\d{5,6}[A-Za-z]?\b")
UNIT_PATTERN = re.compile(r"\bper\s+([A-Za-z\/\-]{1,15})", re.IGNORECASE)
UNIT_TOKENS = {
    # Common INDOT units (uppercased)
    "EA",
    "EACH",
    "LFT",
    "FT",
    "SFT",
    "SQFT",
    "SYD",
    "SYS",
    "LS",
    "LUMP",
    "TON",
    "TONS",
    "CY",
    "CYS",
    "YD",
    "LF",
    "SF",
}

# When scanning memo text, use a wider window to associate pay-item descriptions.
DESCRIPTION_WINDOW = 600


# Expand window size so codes in memo tables that appear a few hundred
# characters away from the price reference are still captured.
WINDOW_RADIUS = 900


@dataclass(frozen=True)
class MemoPriceGuidance:
    """Structured memo guidance tying a pay item to a recommended price."""

    memo_id: str
    price: float
    unit: Optional[str]
    context: str
    effective_date: Optional[str]
    extracted_at: Optional[str]
    source_path: Optional[Path]


<<<<<<< HEAD
MANUAL_GUIDANCE_OVERRIDES: Dict[str, MemoPriceGuidance] = {
    "629-000149": MemoPriceGuidance(
        memo_id="dm-2025-07-20topsoil-20management",
        price=2.22,
        unit="SYS",
        context=(
            "DM 25-07 Topsoil Management: For estimating purposes, a unit price of $2.22 per SYS "
            "should be used until a bid history is established."
        ),
        effective_date="September 1, 2025",
        extracted_at="2025-10-20T21:54:31-0600",
        source_path=Path("references/memos/digests/dm-2025-07-20topsoil-20management.md"),
    ),
    "629-000150": MemoPriceGuidance(
        memo_id="dm-2025-07-20topsoil-20management",
        price=1.00,
        unit="DOL",
        context="DM 25-07 Topsoil Management: Topsoil Amendment Budget is set at $1.00 per DOL.",
        effective_date="September 1, 2025",
        extracted_at="2025-10-20T21:54:31-0600",
        source_path=Path("references/memos/digests/dm-2025-07-20topsoil-20management.md"),
    ),
}
=======
@dataclass(frozen=True)
class CodeMetadata:
    """Holds memo-specific context for a pay item code."""

    positions: Tuple[int, ...]
    unit: Optional[str]
    description: Optional[str]
    keywords: Tuple[str, ...]


@dataclass(frozen=True)
class GuidanceMatch:
    """Captures a guidance candidate alongside scoring metadata."""

    guidance: MemoPriceGuidance
    distance: int
    code_unit: Optional[str]
    keyword_pre: int
    keyword_post: int
    desc_pre: bool
    desc_post: bool
>>>>>>> 04cf5f48


def lookup_memo_price(item_code: str, processed_dir: Path | None = None) -> Optional[MemoPriceGuidance]:
    """
    Return memo price guidance for ``item_code`` if available.

    Parameters
    ----------
    item_code:
        Pay item code to look up (with or without hyphen).
    processed_dir:
        Optional override directory containing processed memo JSON payloads.

    Returns
    -------
    MemoPriceGuidance | None
        Extracted memo guidance or ``None`` when no price recommendation exists.
    """

    normalized = normalize_item_code(item_code)
    if not normalized:
        return None
    override = MANUAL_GUIDANCE_OVERRIDES.get(normalized)
    if override is not None:
        return override
    guidance = _load_guidance_cache(processed_dir)
    return guidance.get(normalized)


@lru_cache(maxsize=None)
def _load_guidance_cache(processed_dir: Path | None) -> Dict[str, MemoPriceGuidance]:
    directory = processed_dir or DEFAULT_PROCESSED_DIRECTORY
    try:
        directory = directory.resolve()
    except OSError:
        return {}
    if not directory.exists():
        return {}

    guidance_map: Dict[str, GuidanceMatch] = {}
    for json_path in sorted(directory.glob("*.json")):
        try:
            with json_path.open("r", encoding="utf-8") as handle:
                payload = json.load(handle)
        except Exception:
            continue
        memo_id = _coerce_str(payload.get("metadata", {}).get("memo_id")) or json_path.stem
        extracted_at = _coerce_str(payload.get("metadata", {}).get("extracted_at"))
        effective_date = _coerce_str(payload.get("metadata", {}).get("effective_date"))
        # Try robust extraction in this order:
        # 1) Full source PDF text (best chance to see price-code proximity)
        # 2) Aggregated processed JSON snippets (fast path)

        texts_to_scan: List[Tuple[str, Path]] = []
        # Collect PDF text if available
        src_pdf = _coerce_str(payload.get("metadata", {}).get("source_pdf"))
        if src_pdf:
            pdf_path = Path(src_pdf)
            if pdf_path.exists():
                try:
                    pdf_text = _extract_pdf_text(pdf_path)
                    if pdf_text:
                        texts_to_scan.append((pdf_text, pdf_path))
                except Exception:
                    pass

        # Always include processed snippets as a secondary source
        processed_text = _collect_text_segments(payload)
        if processed_text:
            texts_to_scan.append((processed_text, json_path))

        if not texts_to_scan:
            continue

        found_any = False
        for text, src in texts_to_scan:
            for normalized_code, candidate in _extract_guidance_entries(
                text,
                memo_id=memo_id,
                effective_date=effective_date,
                extracted_at=extracted_at,
                source_path=src,
            ):
                if math.isnan(candidate.guidance.price) or candidate.guidance.price <= 0:
                    continue
                existing = guidance_map.get(normalized_code)
                if existing is None or _prefer_candidate(candidate, existing):
                    guidance_map[normalized_code] = candidate
                    found_any = True
            # If we found guidance from the stronger source (PDF), we can skip fallback
            if found_any:
                break

    return {code: match.guidance for code, match in guidance_map.items()}


def _extract_guidance_entries(
    text: str,
    *,
    memo_id: str,
    effective_date: Optional[str],
    extracted_at: Optional[str],
    source_path: Path,
) -> Iterable[Tuple[str, GuidanceMatch]]:
    if not text:
        return []

    results: List[Tuple[str, GuidanceMatch]] = []
    code_meta = _build_code_metadata(text)
    # Pass 1: Strong phrasing matches like "unit price $X"
    for match in PRICE_PATTERN.finditer(text):
        raw_value = match.group("value")
        if not raw_value:
            continue
        try:
            price_value = float(raw_value.replace(",", ""))
        except ValueError:
            continue

        start = max(0, match.start() - WINDOW_RADIUS)
        end = min(len(text), match.end() + WINDOW_RADIUS)
        window = text[start:end]
        cleaned_context = " ".join(window.split())
        unit_match = UNIT_PATTERN.search(window)
        price_unit = unit_match.group(1).upper() if unit_match else None
        pre_segment = text[max(0, match.start() - DESCRIPTION_WINDOW) : match.start()].upper()
        post_segment = text[match.end() : match.end() + DESCRIPTION_WINDOW].upper()

        code_scores: Dict[str, GuidanceMatch] = {}
        for code, meta in code_meta.items():
            if not meta.positions:
                continue
            distance = min(abs(pos - match.start()) for pos in meta.positions)
            if distance > WINDOW_RADIUS:
                continue
            if price_unit and meta.unit and price_unit != meta.unit:
                continue
            guidance = MemoPriceGuidance(
                memo_id=memo_id,
                price=price_value,
                unit=price_unit,
                context=cleaned_context[:300],
                effective_date=effective_date,
                extracted_at=extracted_at,
                source_path=source_path,
            )
            keyword_pre = sum(1 for kw in meta.keywords if kw in pre_segment)
            keyword_post = sum(1 for kw in meta.keywords if kw in post_segment)
            description_upper = (meta.description or "").upper()
            desc_pre = bool(description_upper and description_upper in pre_segment)
            desc_post = bool(description_upper and description_upper in post_segment)
            code_scores[code] = GuidanceMatch(
                guidance=guidance,
                distance=distance,
                code_unit=meta.unit,
                keyword_pre=keyword_pre,
                keyword_post=keyword_post,
                desc_pre=desc_pre,
                desc_post=desc_post,
            )

        if not code_scores:
            continue

        results.extend(code_scores.items())

    # Pass 2: Fallback proximity scan around each pay item code when strong phrasing is absent.
    # For each code occurrence, search a nearby window for a $value and a unit cue.
    # This helps capture table-style memos where the column label provides the semantics.
    if not results:
        for code, meta in code_meta.items():
            if not meta.positions:
                continue
            code_pos = meta.positions[0]
            start = max(0, code_pos - WINDOW_RADIUS)
            end = min(len(text), code_pos + WINDOW_RADIUS)
            window = text[start:end]

            # Look for the closest $ to the code occurrence
            closest_price = None
            closest_dist = None
            unit: Optional[str] = None

            for m in FALLBACK_DOLLAR_PATTERN.finditer(window):
                raw_value = m.group("value")
                try:
                    price_value = float(raw_value.replace(",", ""))
                except ValueError:
                    continue
                # Heuristic: skip very large values likely to be totals rather than unit prices
                if price_value > 1_000_000:
                    continue
                # Require some unit cue nearby: "per <unit>" or a unit token
                local = window[max(0, m.start() - 80) : m.end() + 80]
                unit_match = UNIT_PATTERN.search(local)
                inferred_unit = unit_match.group(1).upper() if unit_match else None
                if not inferred_unit:
                    # Try bare unit tokens
                    tokens = re.findall(r"[A-Za-z]{2,6}", local.upper())
                    for t in tokens:
                        if t in UNIT_TOKENS:
                            inferred_unit = t
                            break
                if not inferred_unit:
                    # As a last resort, require that the window contains a header cue
                    header_cue = re.search(r"UNIT\s+PRICE|PRICE\s+EACH|PRICE\s*/", window, re.IGNORECASE)
                    if not header_cue:
                        continue
                # Compute distance from code to this $ value within the window
                dist = abs((start + m.start()) - code_pos)
                if closest_dist is None or dist < closest_dist:
                    closest_dist = dist
                    closest_price = price_value
                    unit = inferred_unit

            if closest_price is not None and closest_price > 0:
                cleaned_context = " ".join(window.split())
                if unit and meta.unit and unit != meta.unit:
                    continue
                pre_segment = text[max(0, code_pos - DESCRIPTION_WINDOW) : code_pos].upper()
                post_segment = text[code_pos : code_pos + DESCRIPTION_WINDOW].upper()
                keyword_pre = sum(1 for kw in meta.keywords if kw in pre_segment)
                keyword_post = sum(1 for kw in meta.keywords if kw in post_segment)
                description_upper = (meta.description or "").upper()
                desc_pre = bool(description_upper and description_upper in pre_segment)
                desc_post = bool(description_upper and description_upper in post_segment)
                results.append(
                    (
                        code,
                        GuidanceMatch(
                            guidance=MemoPriceGuidance(
                                memo_id=memo_id,
                                price=closest_price,
                                unit=unit,
                                context=cleaned_context[:300],
                                effective_date=effective_date,
                                extracted_at=extracted_at,
                                source_path=source_path,
                            ),
                            distance=closest_dist if closest_dist is not None else WINDOW_RADIUS,
                            code_unit=meta.unit,
                            keyword_pre=keyword_pre,
                            keyword_post=keyword_post,
                            desc_pre=desc_pre,
                            desc_post=desc_post,
                        ),
                    )
                )
    return results


def _collect_text_segments(payload: dict) -> str:
    snippets: List[str] = []
    metadata = payload.get("metadata") or {}
    highlights = payload.get("highlights") or {}

    for key in ("title", "memo_id", "effective_date"):
        value = _coerce_str(metadata.get(key))
        if value:
            snippets.append(value)

    pay_items = highlights.get("pay_items")
    if isinstance(pay_items, list) and pay_items:
        snippets.append(" ".join(str(item) for item in pay_items if item))

    for snippet in payload.get("snippets") or []:
        value = _coerce_str(snippet)
        if value:
            snippets.append(value)

    return "\n".join(snippets)


def _extract_pdf_text(pdf_path: Path, *, max_pages: int = 40, max_chars: int = 200_000) -> str:
    """Extract a bounded amount of text from a PDF for guidance scanning.

    Limits the number of pages and characters to avoid excessive memory/time.
    Uses PyPDF2 if available; otherwise returns an empty string.
    """
    try:
        from PyPDF2 import PdfReader  # type: ignore
    except Exception:
        return ""

    try:
        reader = PdfReader(str(pdf_path))
    except Exception:
        return ""

    parts: List[str] = []
    total = 0
    for i, page in enumerate(reader.pages):
        if max_pages and i >= max_pages:
            break
        try:
            chunk = page.extract_text() or ""
        except Exception:
            chunk = ""
        if not chunk:
            continue
        parts.append(chunk)
        total += len(chunk)
        if max_chars and total >= max_chars:
            break
    text = "\n".join(parts)
    if max_chars and len(text) > max_chars:
        return text[:max_chars]
    return text


def _coerce_str(value) -> Optional[str]:
    if isinstance(value, str):
        return value.strip()
    return None


def _is_candidate_newer(candidate: MemoPriceGuidance, existing: MemoPriceGuidance) -> bool:
    cand_priority = _guidance_priority(candidate)
    exist_priority = _guidance_priority(existing)
    return cand_priority > exist_priority


def _guidance_priority(entry: MemoPriceGuidance) -> Tuple[datetime, bool]:
    if entry.effective_date:
        parsed = _try_parse_date(entry.effective_date)
        if parsed:
            return parsed, True
    if entry.extracted_at:
        parsed = _try_parse_extracted(entry.extracted_at)
        if parsed:
            return parsed, False
    return datetime.min, False


def _try_parse_date(value: str) -> Optional[datetime]:
    value = value.strip()
    for fmt in ("%Y-%m-%d", "%m/%d/%Y", "%m/%d/%y", "%B %d, %Y", "%b %d, %Y"):
        try:
            return datetime.strptime(value, fmt)
        except ValueError:
            continue
    return None


def _try_parse_extracted(value: str) -> Optional[datetime]:
    value = value.strip()
    for fmt in ("%Y-%m-%dT%H:%M:%S%z", "%Y-%m-%d %H:%M:%S%z"):
        try:
            return datetime.strptime(value, fmt)
        except ValueError:
            continue
    try:
        return datetime.fromisoformat(value)
    except ValueError:
        return None


_STOPWORDS = {
    "THE",
    "AND",
    "THIS",
    "THAT",
    "WITH",
    "FROM",
    "FOR",
    "ITEM",
    "PAY",
    "UNIT",
    "NOTE",
}


def _build_code_metadata(text: str) -> Dict[str, CodeMetadata]:
    """Index pay item occurrences, units, and keywords for scoring."""

    metadata: Dict[str, Dict[str, object]] = {}
    for match in CODE_PATTERN.finditer(text):
        code = normalize_item_code(match.group(0))
        if not code:
            continue
        entry = metadata.setdefault(
            code,
            {
                "positions": [],
                "unit": None,
                "description": None,
                "keywords": set(),
            },
        )
        entry["positions"].append(match.start())
        if entry["description"] is None:
            line_start = text.rfind("\n", 0, match.start())
            if line_start == -1:
                line_start = 0
            else:
                line_start += 1
            line_end = text.find("\n", match.start())
            if line_end == -1:
                line_end = len(text)
            line = text[line_start:line_end]
            parts = [part.strip() for part in re.split(r"\s{2,}", line) if part.strip()]
            if len(parts) >= 2:
                entry["description"] = parts[1]
                entry["keywords"] = {
                    token.upper()
                    for token in re.findall(r"[A-Za-z]{4,}", parts[1])
                    if token and token.upper() not in _STOPWORDS
                }
            if len(parts) >= 3 and entry["unit"] is None:
                candidate = re.sub(r"[^A-Za-z]", "", parts[2]).upper()
                if candidate in UNIT_TOKENS:
                    entry["unit"] = candidate

    cooked: Dict[str, CodeMetadata] = {}
    for code, payload in metadata.items():
        cooked[code] = CodeMetadata(
            positions=tuple(payload["positions"]),
            unit=payload["unit"],
            description=payload["description"],
            keywords=tuple(sorted(payload["keywords"])),
        )
    return cooked


def _prefer_candidate(candidate: GuidanceMatch, existing: GuidanceMatch) -> bool:
    """Decide whether to keep a new guidance candidate over an existing one."""

    if candidate.keyword_pre != existing.keyword_pre:
        return candidate.keyword_pre > existing.keyword_pre
    if candidate.desc_pre != existing.desc_pre:
        return candidate.desc_pre and not existing.desc_pre
    if candidate.keyword_post != existing.keyword_post:
        return candidate.keyword_post > existing.keyword_post
    if candidate.desc_post != existing.desc_post:
        return candidate.desc_post and not existing.desc_post

    candidate_matches_unit = _unit_matches(candidate)
    existing_matches_unit = _unit_matches(existing)
    if candidate_matches_unit != existing_matches_unit:
        return candidate_matches_unit and not existing_matches_unit

    if candidate.distance != existing.distance:
        return candidate.distance < existing.distance

    if candidate.guidance.unit and not existing.guidance.unit:
        return True
    if existing.guidance.unit and not candidate.guidance.unit:
        return False

    return _is_candidate_newer(candidate.guidance, existing.guidance)


def _unit_matches(entry: GuidanceMatch) -> bool:
    """Return True when the guidance unit matches the code's expected unit."""

    if not entry.guidance.unit or not entry.code_unit:
        return False
    return entry.guidance.unit.upper() == entry.code_unit.upper()


__all__ = ["MemoPriceGuidance", "lookup_memo_price"]<|MERGE_RESOLUTION|>--- conflicted
+++ resolved
@@ -72,8 +72,6 @@
     extracted_at: Optional[str]
     source_path: Optional[Path]
 
-
-<<<<<<< HEAD
 MANUAL_GUIDANCE_OVERRIDES: Dict[str, MemoPriceGuidance] = {
     "629-000149": MemoPriceGuidance(
         memo_id="dm-2025-07-20topsoil-20management",
@@ -97,7 +95,7 @@
         source_path=Path("references/memos/digests/dm-2025-07-20topsoil-20management.md"),
     ),
 }
-=======
+
 @dataclass(frozen=True)
 class CodeMetadata:
     """Holds memo-specific context for a pay item code."""
@@ -119,7 +117,6 @@
     keyword_post: int
     desc_pre: bool
     desc_post: bool
->>>>>>> 04cf5f48
 
 
 def lookup_memo_price(item_code: str, processed_dir: Path | None = None) -> Optional[MemoPriceGuidance]:
