--- conflicted
+++ resolved
@@ -48,12 +48,6 @@
 - Automates retrieval of INDOT Active Design Memos, producing structured
   summaries under `references/memos/processed/` and Markdown digests in
   `references/memos/digests/` to highlight pay-item updates for review.
-<<<<<<< HEAD
-- Enriches new memos with optional AI reasoning sourced from the repository API
-  key file at `C:\AI\CostEstimateGenerator\API_KEY\API_KEY.txt`, appending a
-  reviewer-friendly synopsis to each digest.
-=======
->>>>>>> 4e4b39dd
 
 ## Fallback pricing
 
